--- conflicted
+++ resolved
@@ -536,13 +536,9 @@
 "@
     Write-Host $helpText
 }
-<<<<<<< HEAD
 
 if (Test-Path "$PSScriptRoot\CTTcustom.ps1") {
     Invoke-Expression -Command "& `"$PSScriptRoot\CTTcustom.ps1`""
 }
 
-Write-Host "Use 'Show-Help' to display help"
-=======
-Write-Host "$($PSStyle.Foreground.Yellow)Use 'Show-Help' to display help$($PSStyle.Reset)"
->>>>>>> 9e5b999a
+Write-Host "$($PSStyle.Foreground.Yellow)Use 'Show-Help' to display help$($PSStyle.Reset)"